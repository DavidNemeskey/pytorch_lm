--- conflicted
+++ resolved
@@ -10,12 +10,9 @@
 
 import torch
 
+from pytorch_lm.bptt import FixNumSteps
 from pytorch_lm.data import Corpus, LMData
-<<<<<<< HEAD
-from pytorch_lm.bptt import FixNumSteps
-=======
 from pytorch_lm.loss import SequenceLoss
->>>>>>> 8f49ec5a
 
 
 def parse_arguments():
